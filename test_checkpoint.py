--- conflicted
+++ resolved
@@ -434,10 +434,6 @@
     # overriding the hideen dropout inline with hyperparms in gmlp paper
     global_config.hidden_dropout_prob = 0
     global_config.mixing = args.mixing
-<<<<<<< HEAD
-
-=======
->>>>>>> 33dc337e
     if args.mixing == "mobilebert":
         # for mobilebert, dont use layernorm
         global_config.normalization_type = "no_norm"
@@ -563,7 +559,7 @@
     # Data collator
     # This one will take care of randomly masking the tokens.
     data_collator = DataCollatorForLanguageModeling(
-       tokenizer=tokenizer, mlm_probability=0.15
+        tokenizer=tokenizer, mlm_probability=0.15
     )
 
     eval_dataloader = DataLoader(
@@ -575,8 +571,10 @@
     logger.info("Loading model weights from checkpoint ..")
     # we load the model before preparing
     # see this for details: https://github.com/huggingface/accelerate/issues/95
-    #model.from_pretrained(args.checkpoint_dir)
-    model.load_state_dict(torch.load(os.path.join(args.checkpoint_dir, "pytorch_model.bin")))
+    # model.from_pretrained(args.checkpoint_dir)
+    model.load_state_dict(
+        torch.load(os.path.join(args.checkpoint_dir, "pytorch_model.bin"))
+    )
 
     # Prepare everything with our `accelerator`.
     model, eval_dataloader = accelerator.prepare(model, eval_dataloader)
@@ -587,7 +585,6 @@
         # forward missing getattr and state_dict/load_state_dict to orig model
         model = ModuleProxyWrapper(model)
 
-
     logger.info("***** Running Validation *****")
     logger.info(f"  Num examples = {len(eval_dataset)}")
 
@@ -607,11 +604,15 @@
         eval_metric["val_loss"],
         eval_metric["perplexity"],
     )
-    logger.info("==============================================================================================\n")
+    logger.info(
+        "==============================================================================================\n"
+    )
     logger.info(
         f"Supertransformer stats: val_perplexity: {perplexity:.2f}, val_loss: {val_loss:.2f}, val_accuracy:  {val_accuracy:.2f}"
     )
-    logger.info("\n==============================================================================================")
+    logger.info(
+        "\n=============================================================================================="
+    )
 
     # this is already set by set_seed function which we call above
     # but doing this again just to be sure
